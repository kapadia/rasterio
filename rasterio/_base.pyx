# The Numpy-free base classes.

# cython: boundscheck=False

import logging
import math
import sys
import warnings

from libc.stdlib cimport malloc, free

from rasterio cimport _gdal, _ogr
from rasterio._drivers import driver_count, GDALEnv
from rasterio._err import cpl_errs
from rasterio import dtypes
from rasterio.coords import BoundingBox
from rasterio.transform import Affine
from rasterio.enums import ColorInterp


log = logging.getLogger('rasterio')
if 'all' in sys.warnoptions:
    # show messages in console with: python -W all
    logging.basicConfig()
else:
    # no handler messages shown
    class NullHandler(logging.Handler):
        def emit(self, record):
            pass
    log.addHandler(NullHandler())


cdef class DatasetReader(object):

    def __init__(self, path):
        self.name = path
        self.mode = 'r'
        self._hds = NULL
        self._count = 0
        self._closed = True
        self._dtypes = []
        self._block_shapes = None
        self._nodatavals = []
        self._crs = None
        self._crs_wkt = None
        self._read = False
        self.env = None
    
    def __repr__(self):
        return "<%s RasterReader name='%s' mode='%s'>" % (
            self.closed and 'closed' or 'open', 
            self.name,
            self.mode)

    def start(self):
        # Is there not a driver manager already?
        if driver_count() == 0 and not self.env:
            # create a local manager and enter
            self.env = GDALEnv(True)
        else:
            # create a local manager and enter
            self.env = GDALEnv(False)
        self.env.start()

        name_b = self.name.encode('utf-8')
        cdef const char *fname = name_b
        with cpl_errs:
            self._hds = _gdal.GDALOpen(fname, 0)
        if self._hds == NULL:
            raise ValueError("Null dataset")

        cdef void *drv
        cdef const char *drv_name
        drv = _gdal.GDALGetDatasetDriver(self._hds)
        drv_name = _gdal.GDALGetDriverShortName(drv)
        self.driver = drv_name.decode('utf-8')

        self._count = _gdal.GDALGetRasterCount(self._hds)
        self.width = _gdal.GDALGetRasterXSize(self._hds)
        self.height = _gdal.GDALGetRasterYSize(self._hds)
        self.shape = (self.height, self.width)

        self._transform = self.read_transform()
        self._crs = self.read_crs()
        self._crs_wkt = self.read_crs_wkt()

        # touch self.meta
        _ = self.meta

        self._closed = False

    cdef void *band(self, int bidx):
        if self._hds == NULL:
            raise ValueError("Null dataset")
        cdef void *hband = _gdal.GDALGetRasterBand(self._hds, bidx)
        if hband == NULL:
            raise ValueError("Null band")
        return hband

    def read_crs(self):
        cdef char *proj_c = NULL
        cdef const char * auth_key = NULL
        cdef const char * auth_val = NULL
        cdef void *osr = NULL
        if self._hds == NULL:
            raise ValueError("Null dataset")
        crs = {}
        cdef const char * wkt = _gdal.GDALGetProjectionRef(self._hds)
        if wkt is NULL:
            raise ValueError("Unexpected NULL spatial reference")
        wkt_b = wkt
        if len(wkt_b) > 0:
            osr = _gdal.OSRNewSpatialReference(wkt)
            if osr == NULL:
                raise ValueError("Unexpected NULL spatial reference")
            log.debug("Got coordinate system")

            retval = _gdal.OSRAutoIdentifyEPSG(osr)
            if retval > 0:
                log.info("Failed to auto identify EPSG: %d", retval)
            
            auth_key = _gdal.OSRGetAuthorityName(osr, NULL)
            auth_val = _gdal.OSRGetAuthorityCode(osr, NULL)

            if auth_key != NULL and auth_val != NULL:
                key_b = auth_key
                key = key_b.decode('utf-8')
                if key == 'EPSG':
                    val_b = auth_val
                    val = val_b.decode('utf-8')
                    crs['init'] = "epsg:" + val
            else:
                _gdal.OSRExportToProj4(osr, &proj_c)
                if proj_c == NULL:
                    raise ValueError("Unexpected Null spatial reference")
                proj_b = proj_c
                log.debug("Params: %s", proj_b)
                value = proj_b.decode()
                value = value.strip()
                for param in value.split():
                    kv = param.split("=")
                    if len(kv) == 2:
                        k, v = kv
                        try:
                            v = float(v)
                            if v % 1 == 0:
                                v = int(v)
                        except ValueError:
                            # Leave v as a string
                            pass
                    elif len(kv) == 1:
                        k, v = kv[0], True
                    else:
                        raise ValueError(
                            "Unexpected proj parameter %s" % param)
                    k = k.lstrip("+")
                    crs[k] = v

            _gdal.CPLFree(proj_c)
            _gdal.OSRDestroySpatialReference(osr)
        else:
            log.debug("GDAL dataset has no projection.")
        return crs

    def read_crs_wkt(self):
        cdef char *proj_c = NULL
        cdef char *key_c = NULL
        cdef void *osr = NULL
        cdef const char * wkt = NULL
        if self._hds == NULL:
            raise ValueError("Null dataset")
        wkt = _gdal.GDALGetProjectionRef(self._hds)
        if wkt is NULL:
            raise ValueError("Unexpected NULL spatial reference")
        wkt_b = wkt
        if len(wkt_b) > 0:
            osr = _gdal.OSRNewSpatialReference(wkt)
            log.debug("Got coordinate system")
            if osr != NULL:
                retval = _gdal.OSRAutoIdentifyEPSG(osr)
                if retval > 0:
                    log.info("Failed to auto identify EPSG: %d", retval)
                _gdal.OSRExportToWkt(osr, &proj_c)
                if proj_c == NULL:
                    raise ValueError("Null projection")
                proj_b = proj_c
                crs_wkt = proj_b.decode('utf-8')
                _gdal.CPLFree(proj_c)
                _gdal.OSRDestroySpatialReference(osr)
        else:
            log.debug("GDAL dataset has no projection.")
            crs_wkt = None
        return crs_wkt

    def read_transform(self):
        if self._hds == NULL:
            raise ValueError("Null dataset")
        cdef double gt[6]
        _gdal.GDALGetGeoTransform(self._hds, gt)
        transform = [0]*6
        for i in range(6):
            transform[i] = gt[i]
        return transform

    def stop(self):
        if self._hds != NULL:
            _gdal.GDALFlushCache(self._hds)
            _gdal.GDALClose(self._hds)
        if self.env:
            self.env.stop()
        self._hds = NULL

    def close(self):
        self.stop()
        self._closed = True
    
    def __enter__(self):
        return self

    def __exit__(self, type, value, traceback):
        self.close()

    def __dealloc__(self):
        if self._hds != NULL:
            _gdal.GDALClose(self._hds)

    @property
    def closed(self):
        return self._closed

    @property
    def count(self):
        if not self._count:
            if self._hds == NULL:
                raise ValueError("Can't read closed raster file")
            self._count = _gdal.GDALGetRasterCount(self._hds)
        return self._count

    @property
    def indexes(self):
        return list(range(1, self.count+1))

    @property
    def dtypes(self):
        """Returns an ordered list of all band data types."""
        cdef void *hband = NULL
        if not self._dtypes:
            if self._hds == NULL:
                raise ValueError("can't read closed raster file")
            for i in range(self._count):
                hband = _gdal.GDALGetRasterBand(self._hds, i+1)
                self._dtypes.append(
                    dtypes.dtype_fwd[_gdal.GDALGetRasterDataType(hband)])
        return self._dtypes
    
    @property
    def block_shapes(self):
        """Returns an ordered list of block shapes for all bands.
        
        Shapes are tuples and have the same ordering as the dataset's
        shape: (count of image rows, count of image columns).
        """
        cdef void *hband = NULL
        cdef int xsize, ysize
        if self._block_shapes is None:
            if self._hds == NULL:
                raise ValueError("can't read closed raster file")
            self._block_shapes = []
            for i in range(self._count):
                hband = _gdal.GDALGetRasterBand(self._hds, i+1)
                if hband == NULL:
                    raise ValueError("Null band")
                _gdal.GDALGetBlockSize(hband, &xsize, &ysize)
                self._block_shapes.append((ysize, xsize))
        return self._block_shapes

    def get_nodatavals(self):
        cdef void *hband = NULL
        cdef double nodataval
        cdef int success

        if not self._nodatavals:
            if self._hds == NULL:
                raise ValueError("can't read closed raster file")
            for i in range(self._count):
                hband = _gdal.GDALGetRasterBand(self._hds, i+1)
                if hband == NULL:
                    raise ValueError("Null band")
                nodataval = _gdal.GDALGetRasterNoDataValue(hband, &success)
                val = nodataval
                if not success:
                    val = None
                self._nodatavals.append(val)
        return self._nodatavals

    property nodatavals:
        """Nodata values for each band."""

        def __get__(self):
            return self.get_nodatavals()

    property nodata:
        """The dataset's single nodata value."""
        def __get__(self):
            return self.nodatavals[0]

    def block_windows(self, bidx=0):
        """Returns an iterator over a band's block windows and their
        indexes.

        The positional parameter `bidx` takes the index (starting at 1)
        of the desired band. Block windows are tuples

            ((row_start, row_stop), (col_start, col_stop))

        For example, ((0, 2), (0, 2)) defines a 2 x 2 block at the upper
        left corner of the raster dataset.

        This iterator yields blocks "left to right" and "top to bottom"
        and is similar to Python's enumerate() in that it also returns
        indexes.

        The primary use of this function is to obtain windows to pass to
        read_band() for highly efficient access to raster block data.
        """
        cdef int i, j
        block_shapes = self.block_shapes
        if bidx < 1:
            if len(set(block_shapes)) > 1:
                raise ValueError(
                    "A band index must be provided when band block shapes"
                    "are inhomogeneous")
            bidx = 1
        h, w = block_shapes[bidx-1]
        d, m = divmod(self.height, h)
        nrows = d + int(m>0)
        d, m = divmod(self.width, w)
        ncols = d + int(m>0)
        for j in range(nrows):
            row = j * h
            height = min(h, self.height - row)
            for i in range(ncols):
                col = i * w
                width = min(w, self.width - col)
                yield (j, i), ((row, row+height), (col, col+width))

    property bounds:
        """Returns the lower left and upper right bounds of the dataset
        in the units of its coordinate reference system.
        
        The returned value is a tuple:
        (lower left x, lower left y, upper right x, upper right y)
        """
        def __get__(self):
            a, b, c, d, e, f, _, _, _ = self.affine
            return BoundingBox(c, f+e*self.height, c+a*self.width, f)
    
    property res:
        """Returns the (width, height) of pixels in the units of its
        coordinate reference system."""
        def __get__(self):
            a, b, c, d, e, f, _, _, _ = self.affine
            if b == d == 0:
                return a, -e
            else:
                return math.sqrt(a*a+d*d), math.sqrt(b*b+e*e)

    def ul(self, row, col):
        """Returns the coordinates (x, y) of the upper left corner of a 
        pixel at `row` and `col` in the units of the dataset's
        coordinate reference system.
        """
        a, b, c, d, e, f, _, _, _ = self.affine
        if col < 0:
            col += self.width
        if row < 0:
            row += self.height
        return c+a*col, f+e*row

    def index(self, x, y, op=math.floor):
        """Returns the (row, col) index of the pixel containing (x, y)."""
<<<<<<< HEAD
        a, b, c, d, e, f, _, _, _ = self.affine
        return int(op((y-f)/e)), int(op((x-c)/a))
=======
        return get_index(x, y, self.affine)
>>>>>>> bca8b869

    def window(self, left, bottom, right, top, boundless=False):
        """Returns the window corresponding to the world bounding box.
        If boundless is False, window is limited to extent of this dataset."""
<<<<<<< HEAD
        EPS = 1.0e-8
        # Ensure window results in bounds that fully cover specified bound args
        window = tuple(zip(self.index(left + EPS, top - EPS),
                           self.index(right - EPS, bottom + EPS, op=math.ceil)))

=======

        window = get_window(left, bottom, right, top, self.affine)
>>>>>>> bca8b869
        if boundless:
            return window
        else:
            return crop_window(window, self.height, self.width)

    def window_transform(self, window):
        """Returns the affine transform for a dataset window."""
        (r, _), (c, _) = window
        return self.affine * Affine.translation(c or 0, r or 0)

    def window_bounds(self, window):
        """Returns the bounds of a window as x_min, y_min, x_max, y_max."""
        ((row_min, row_max), (col_min, col_max)) = window
        x_min, y_min = (col_min, row_max) * self.affine
        x_max, y_max = (col_max, row_min) * self.affine
        return x_min, y_min, x_max, y_max

    @property
    def meta(self):
        """The basic metadata of this dataset."""
        m = {
            'driver': self.driver,
            'dtype': self.dtypes[0],
            'nodata': self.nodata,
            'width': self.width,
            'height': self.height,
            'count': self.count,
            'crs': self.crs,
            'transform': self.affine.to_gdal(),
            'affine': self.affine,
        }
        self._read = True
        return m


    property profile:
        """Basic metadata and creation options of this dataset.

        May be passed as keyword arguments to `rasterio.open()` to
        create a clone of this dataset.
        """
        def __get__(self):
            m = self.meta
            m.update(self.tags(ns='rio_creation_kwds'))
            m.update(
                blockxsize=self.block_shapes[0][1],
                blockysize=self.block_shapes[0][0],
                tiled=self.block_shapes[0][1] != self.width)
            return m


    def lnglat(self):
        w, s, e, n = self.bounds
        cx = (w + e)/2.0
        cy = (s + n)/2.0
        lng, lat = _transform(
                self.crs, {'init': 'epsg:4326'}, [cx], [cy], None)
        return lng.pop(), lat.pop()

    def get_crs(self):
        # _read tells us that the CRS was read before and really is
        # None.
        if not self._read and self._crs is None:
            self._crs = self.read_crs()
        return self._crs

    property crs:
        """A mapping of PROJ.4 coordinate reference system params.
        """
        def __get__(self):
            return self.get_crs()

    property crs_wkt:
        """An OGC WKT string representation of the coordinate reference
        system.
        """
        def __get__(self):
            if not self._read and self._crs_wkt is None:
                self._crs = self.read_crs_wkt()
            return self._crs_wkt

    def get_transform(self):
        """Returns a GDAL geotransform in its native form."""
        if not self._read and self._transform is None:
            self._transform = self.read_transform()
        return self._transform

    property transform:
        """Coefficients of the affine transformation that maps col,row
        pixel coordinates to x,y coordinates in the specified crs. The
        coefficients of the augmented matrix are shown below.
        
          | x |   | a  b  c | | r |
          | y | = | d  e  f | | c |
          | 1 |   | 0  0  1 | | 1 |
        
        In Rasterio versions before 1.0 the value of this property
        is a list of coefficients ``[c, a, b, f, d, e]``. This form
        is *deprecated* beginning in 0.9 and in version 1.0 this 
        property will be replaced by an instance of ``affine.Affine``,
        which is a namedtuple with coefficients in the order
        ``(a, b, c, d, e, f)``.

        Please see https://github.com/mapbox/rasterio/issues/86
        for more details.
        """
        def __get__(self):
            warnings.warn(
                    "The value of this property will change in version 1.0. "
                    "Please see https://github.com/mapbox/rasterio/issues/86 "
                    "for details.",
                    FutureWarning,
                    stacklevel=2)
            return self.get_transform()

    property affine:
        """An instance of ``affine.Affine``. This property is a
        transitional feature: see the docstring of ``transform``
        (above) for more details.
        """
        def __get__(self):
            return Affine.from_gdal(*self.get_transform())

    def tags(self, bidx=0, ns=None):
        """Returns a dict containing copies of the dataset or band's
        tags.

        Tags are pairs of key and value strings. Tags belong to
        namespaces.  The standard namespaces are: default (None) and
        'IMAGE_STRUCTURE'.  Applications can create their own additional
        namespaces.

        The optional bidx argument can be used to select the tags of
        a specific band. The optional ns argument can be used to select
        a namespace other than the default.
        """
        cdef char *item_c
        cdef void *hobj
        cdef const char *domain_c
        cdef char **papszStrList
        if self._hds == NULL:
            raise ValueError("can't read closed raster file")
        if bidx > 0:
            if bidx not in self.indexes:
                raise ValueError("Invalid band index")
            hobj = _gdal.GDALGetRasterBand(self._hds, bidx)
            if hobj == NULL:
                raise ValueError("NULL band")
        else:
            hobj = self._hds
        if ns:
            domain_b = ns.encode('utf-8')
            domain_c = domain_b
        else:
            domain_c = NULL
        papszStrList = _gdal.GDALGetMetadata(hobj, domain_c)
        num_items = _gdal.CSLCount(papszStrList)
        retval = {}
        for i in range(num_items):
            item_c = papszStrList[i]
            item_b = item_c
            item = item_b.decode('utf-8')
            key, value = item.split('=', 1)
            retval[key] = value
        return retval
    
    def colorinterp(self, bidx):
        """Returns the color interpretation for a band or None."""
        cdef void *hBand
        
        if self._hds == NULL:
          raise ValueError("can't read closed raster file")
        if bidx not in self.indexes:
            raise ValueError("Invalid band index")
        hBand = _gdal.GDALGetRasterBand(self._hds, bidx)
        if hBand == NULL:
            raise ValueError("NULL band")
        value = _gdal.GDALGetRasterColorInterpretation(hBand)
        return ColorInterp(value)
    
    def colormap(self, bidx):
        """Returns a dict containing the colormap for a band or None."""
        cdef void *hBand
        cdef void *hTable
        cdef int i
        cdef const _gdal.GDALColorEntry * color
        if self._hds == NULL:
            raise ValueError("can't read closed raster file")
        if bidx not in self.indexes:
            raise ValueError("Invalid band index")
        hBand = _gdal.GDALGetRasterBand(self._hds, bidx)
        if hBand == NULL:
            raise ValueError("NULL band")
        hTable = _gdal.GDALGetRasterColorTable(hBand)
        if hTable == NULL:
            raise ValueError("NULL color table")
        retval = {}

        for i in range(_gdal.GDALGetColorEntryCount(hTable)):
            color = _gdal.GDALGetColorEntry(hTable, i)
            if color == NULL:
                log.warn("NULL color at %d, skipping", i)
                continue
            log.info("Color: (%d, %d, %d, %d)", color.c1, color.c2, color.c3, color.c4)
            retval[i] = (color.c1, color.c2, color.c3, color.c4)
        return retval

    @property
    def kwds(self):
        return self.tags(ns='rio_creation_kwds')

    # Overviews.
    def overviews(self, bidx):
        cdef void *hovband = NULL
        cdef void *hband = self.band(bidx)
        num_overviews = _gdal.GDALGetOverviewCount(hband)
        factors = []
        for i in range(num_overviews):
            hovband = _gdal.GDALGetOverview(hband, i)
            # Compute the overview factor only from the xsize (width).
            xsize = _gdal.GDALGetRasterBandXSize(hovband)
            factors.append(int(round(float(self.width)/float(xsize))))
        return factors

    def checksum(self, bidx, window=None):
        """Compute an integer checksum for the stored band

        Parameters
        ----------
        bidx : int
            The band's index (1-indexed).
        window: tuple, optional
            A window of the band. Default is the entire extent of the band.

        Returns
        -------
        An int.
        """
        cdef void *hband = NULL
        cdef int xoff, yoff, width, height
        if self._hds == NULL:
            raise ValueError("can't read closed raster file")
        hband = _gdal.GDALGetRasterBand(self._hds, bidx)
        if hband == NULL:
            raise ValueError("NULL band")
        if not window:
            xoff = yoff = 0
            width, height = self.width, self.height
        else:
            window = eval_window(window, self.height, self.width)
            window = crop_window(window, self.height, self.width)
            xoff = window[1][0]
            width = window[1][1] - xoff
            yoff = window[0][0]
            height = window[0][1] - yoff
        return _gdal.GDALChecksumImage(hband, xoff, yoff, width, height)


# Window utils
# A window is a 2D ndarray indexer in the form of a tuple:
# ((row_start, row_stop), (col_start, col_stop))

cpdef crop_window(object window, int height, int width):
    """Returns a window cropped to fall within height and width."""
    cdef int r_start, r_stop, c_start, c_stop
    (r_start, r_stop), (c_start, c_stop) = window
    return (
        (min(max(r_start, 0), height), max(0, min(r_stop, height))),
        (min(max(c_start, 0), width), max(0, min(c_stop, width)))
    )


cpdef eval_window(object window, int height, int width):
    """Evaluates a window tuple that might contain negative values
    in the context of a raster height and width."""
    cdef int r_start, r_stop, c_start, c_stop
    try:
        r, c = window
        assert len(r) == 2
        assert len(c) == 2
    except (ValueError, TypeError, AssertionError):
        raise ValueError("invalid window structure; expecting "
                         "((row_start, row_stop), (col_start, col_stop))")
    r_start = r[0] or 0
    if r_start < 0:
        if height < 0:
            raise ValueError("invalid height: %d" % height)
        r_start += height
    r_stop = r[1] or height
    if r_stop < 0:
        if height < 0:
            raise ValueError("invalid height: %d" % height)
        r_stop += height
    if not r_stop >= r_start:
        raise ValueError(
            "invalid window: row range (%d, %d)" % (r_start, r_stop))
    c_start = c[0] or 0
    if c_start < 0:
        if width < 0:
            raise ValueError("invalid width: %d" % width)
        c_start += width
    c_stop = c[1] or width
    if c_stop < 0:
        if width < 0:
            raise ValueError("invalid width: %d" % width)
        c_stop += width
    if not c_stop >= c_start:
        raise ValueError(
            "invalid window: col range (%d, %d)" % (c_start, c_stop))
    return (r_start, r_stop), (c_start, c_stop)


def get_index(x, y, affine):
    """
    Returns the (row, col) index of the pixel containing (x, y) given a
    coordinate reference system.

    Parameters
    ----------
    x : float
        x value in coordinate reference system
    y : float
        y value in coordinate reference system
    affine : tuple
        Coefficients mapping pixel coordinates to coordinate reference system.

    Returns
    -------
    row : int
        row index
    col : int
        col index
    """

    row = int(math.floor((y - affine[5]) / affine[4]))
    col = int(math.floor((x - affine[2]) / affine[0]))

    return row, col


def get_window(left, bottom, right, top, affine):
    """
    Returns a window tuple given coordinate bounds and the coordinate reference
    system.

    Parameters
    ----------
    left : float
        Left edge of window
    bottom : float
        Bottom edge of window
    right : float
        Right edge of window
    top : float
        top edge of window
    affine : tuple
        Coefficients mapping pixel coordinates to coordinate reference system.
    """

    EPS = 1.0e-8
    window_start = get_index(left + EPS, top - EPS, affine)
    window_stop = get_index(right + EPS, bottom - EPS, affine)
    window = tuple(zip(window_start, window_stop))

    return window


def window_shape(window, height=-1, width=-1):
    """Returns shape of a window.

    height and width arguments are optional if there are no negative
    values in the window.
    """
    (a, b), (c, d) = eval_window(window, height, width)
    return b-a, d-c


def window_index(window):
    return tuple(slice(*w) for w in window)


def tastes_like_gdal(t):
    return t[2] == t[4] == 0.0 and t[1] > 0 and t[5] < 0


cdef void *_osr_from_crs(object crs):
    cdef char *proj_c = NULL
    cdef void *osr = _gdal.OSRNewSpatialReference(NULL)
    params = []
    # Normally, we expect a CRS dict.
    if isinstance(crs, dict):
        # EPSG is a special case.
        init = crs.get('init')
        if init:
            auth, val = init.split(':')
            if auth.upper() == 'EPSG':
                _gdal.OSRImportFromEPSG(osr, int(val))
        else:
            crs['wktext'] = True
            for k, v in crs.items():
                if v is True or (k in ('no_defs', 'wktext') and v):
                    params.append("+%s" % k)
                else:
                    params.append("+%s=%s" % (k, v))
            proj = " ".join(params)
            log.debug("PROJ.4 to be imported: %r", proj)
            proj_b = proj.encode('utf-8')
            proj_c = proj_b
            _gdal.OSRImportFromProj4(osr, proj_c)
    # Fall back for CRS strings like "EPSG:3857."
    else:
        proj_b = crs.encode('utf-8')
        proj_c = proj_b
        _gdal.OSRSetFromUserInput(osr, proj_c)
    return osr


def _transform(src_crs, dst_crs, xs, ys, zs):
    cdef double *x = NULL
    cdef double *y = NULL
    cdef double *z = NULL
    cdef char *proj_c = NULL
    cdef void *src = NULL
    cdef void *dst = NULL
    cdef void *transform = NULL
    cdef int i

    assert len(xs) == len(ys)
    assert zs is None or len(xs) == len(zs)

    src = _osr_from_crs(src_crs)
    dst = _osr_from_crs(dst_crs)

    n = len(xs)
    x = <double *>_gdal.CPLMalloc(n*sizeof(double))
    y = <double *>_gdal.CPLMalloc(n*sizeof(double))
    for i in range(n):
        x[i] = xs[i]
        y[i] = ys[i]

    if zs is not None:
        z = <double *>_gdal.CPLMalloc(n*sizeof(double))
        for i in range(n):
            z[i] = zs[i]

    transform = _gdal.OCTNewCoordinateTransformation(src, dst)
    res = _gdal.OCTTransform(transform, n, x, y, z)
    #if res:
    #    raise ValueError("Failed coordinate transformation")

    res_xs = [0]*n
    res_ys = [0]*n

    for i in range(n):
        res_xs[i] = x[i]
        res_ys[i] = y[i]

    if zs is not None:
        res_zs = [0]*n
        for i in range(n):
            res_zs[i] = z[i]
        _gdal.CPLFree(z)

        retval = (res_xs, res_ys, res_zs)
    else:
        retval = (res_xs, res_ys)

    _gdal.CPLFree(x)
    _gdal.CPLFree(y)
    _gdal.OCTDestroyCoordinateTransformation(transform)
    _gdal.OSRDestroySpatialReference(src)
    _gdal.OSRDestroySpatialReference(dst)
    return retval


def is_geographic_crs(crs):
    cdef void *osr_crs = _osr_from_crs(crs)
    cdef int retval = _gdal.OSRIsGeographic(osr_crs)
    _gdal.OSRDestroySpatialReference(osr_crs)

    return retval == 1


def is_projected_crs(crs):
    cdef void *osr_crs = _osr_from_crs(crs)
    cdef int retval = _gdal.OSRIsProjected(osr_crs)
    _gdal.OSRDestroySpatialReference(osr_crs)

    return retval == 1


def is_same_crs(crs1, crs2):
    cdef void *osr_crs1 = _osr_from_crs(crs1)
    cdef void *osr_crs2 = _osr_from_crs(crs2)
    cdef int retval = _gdal.OSRIsSame(osr_crs1, osr_crs2)
    _gdal.OSRDestroySpatialReference(osr_crs1)
    _gdal.OSRDestroySpatialReference(osr_crs2)

    return retval == 1<|MERGE_RESOLUTION|>--- conflicted
+++ resolved
@@ -379,26 +379,13 @@
 
     def index(self, x, y, op=math.floor):
         """Returns the (row, col) index of the pixel containing (x, y)."""
-<<<<<<< HEAD
-        a, b, c, d, e, f, _, _, _ = self.affine
-        return int(op((y-f)/e)), int(op((x-c)/a))
-=======
         return get_index(x, y, self.affine)
->>>>>>> bca8b869
 
     def window(self, left, bottom, right, top, boundless=False):
         """Returns the window corresponding to the world bounding box.
         If boundless is False, window is limited to extent of this dataset."""
-<<<<<<< HEAD
-        EPS = 1.0e-8
-        # Ensure window results in bounds that fully cover specified bound args
-        window = tuple(zip(self.index(left + EPS, top - EPS),
-                           self.index(right - EPS, bottom + EPS, op=math.ceil)))
-
-=======
 
         window = get_window(left, bottom, right, top, self.affine)
->>>>>>> bca8b869
         if boundless:
             return window
         else:
